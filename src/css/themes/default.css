/**

    References:
      https://protocol.mozilla.org/
      https://material.io/

*/

/**
    Color names from:
      https://protocol.mozilla.org/fundamentals/color.html
*/
:root {
    --blue-10: #80ebff;
    --blue-50: #0060df;
    --blue-60: #0250bb;
    --dark-gray-30: #42414d;
    --dark-gray-50: #32313c;
    --dark-gray-80: #1c1b22;
    --dark-gray-90: #15141a;
    --ink-20: #312a65;
    --ink-50: #291d4f;
    --ink-80: #20123a;
    --ink-80-a4: #20123a0a;
    --ink-80-a50: #20123a88;
    --ink-90: #1d1133;
    --light-gray-10: #f9f9fb;
    --light-gray-10-a4: #f9f9fb0a;
    --light-gray-10-a12: #f9f9fb1f;
    --light-gray-10-a16: #f9f9fb29;
    --light-gray-20: #f0f0f4;
    --light-gray-30: #e0e0e6;
    --light-gray-30-a50: #e0e0e680;
    --light-gray-40: #cfcfd8;
    --light-gray-50: #bfbfc9;
    --light-gray-60: #afafba;
    --light-gray-70: #9f9fad;
    --light-gray-90: #80808f;
    --red-60: #e22850;
    --violet-40: #ab71ff;
    --violet-70: #592acb;
    --violet-80: #45278d;
    --yellow-30: #ffd567;
    --yellow-40: #ffbd4f;
    --yellow-50: #ffa436;
    --yellow-60: #e27f2e;
    --black: #000;
    --white: #fff;
}

/**
    Font size
*/
:root {
    --font-size: 14px;
}

:root.mobile {
    --font-size: 16px;
}

/**
    Components
*/
:root {
    --font-size: 14px;

    --default-ink: var(--ink-80);
    --default-ink-a4: var(--ink-80-a4);
    --default-ink-a50: var(--ink-80-a50);
    --default-surface: var(--light-gray-10);
    --default-surface-hover: var(--light-gray-30-a50);

    --bg-1: hsla(240, 20%, 98%, 1);
    --bg-1-border: hsla(240, 20%, 90%, 1);

    --bg-overlay-50: #0008;

    --bg-code: hsla(240, 20%, 93%, 1);

    /* these fg colors are meant to render over bg colors */
    --fg-0-80: hsla(261, 53%, 15%, 0.8);
    --fg-0-70: hsla(261, 53%, 15%, 0.7);
    --fg-0-60: hsla(261, 53%, 15%, 0.6);
    --fg-0-50: hsla(261, 53%, 15%, 0.5);
    --fg-0-40: hsla(261, 53%, 15%, 0.4);
    --fg-0-30: hsla(261, 53%, 15%, 0.3);
    --fg-0-20: hsla(261, 53%, 15%, 0.2);

    --link-ink: var(--violet-70);

    --fieldset-header-surface: transparent;
    --fieldset-header-ink: var(--ink-20);

    --hor-separator-color: var(--light-gray-30);

    --button-surface: var(--light-gray-30);
    --button-ink: var(--ink-20);
    --button-surface-hover: var(--light-gray-40);
    --button-active-surface: var(--blue-10);
    --button-important-surface: var(--yellow-30);
    --button-important-surface-hover: var(--yellow-40);
    /* https://material.io/design/interaction/states.html#disabled */
    --button-disabled-filter: opacity(38%);
    --button-disabled-surface: var(--light-gray-30);
    --button-disabled-ink: var(--ink-20);
    --button-preferred-surface: var(--ink-20);
    --button-preferred-ink: white;

    --checkbox-size: calc(var(--font-size) + 2px);
    --checkbox-ink: var(--light-gray-90);
    --checkbox-checked-ink: var(--ink-20);

    --select-surface: white;

    --bg-transient-notice: hsla(60, 100%, 95%, 1);

    --dashboard-bar-shadow:
        0px 0px 0px 1px var(--default-ink-a4),
        0px 1px 2px 0px #2200330a,
        0px 2px 1px -1px #0730721f,
        0px 1px 6px 0px #0e0d1a1f;
    --dashboard-tab-ink: var(--default-ink);
    --dashboard-tab-active-ink: var(--violet-70);
    --dashboard-tab-surface-hover: var(--default-surface-hover);

    --fg-icon-info-lvl-0-dimmed: #888;
    --fg-icon-info-lvl-0: inherit;
    --fg-icon-info-lvl-1-dimmed: hsla(240, 100%, 40%, 0.5);
    --fg-icon-info-lvl-1: hsla(240, 100%, 40%, 1);
    --info-lvl-2-ink: var(--yellow-50);
    --info-lvl-2-ink-hover: var(--yellow-60);
    --fg-icon-info-lvl-3-dimmed: hsla(16, 100%, 50%, 0.5);
    --fg-icon-info-lvl-3: hsla(16, 100%, 50%, 1);
    --fg-icon-info-lvl-4-dimmed: hsla(0, 100%, 35%, 0.5);
    --fg-icon-info-lvl-4: hsla(0, 100%, 35%, 1);

    --large-icon-info-lvl-2: hsla(41, 100%, 47%, 1);

    --bg-tooltip: hsla(60, 100%, 97%, 1);
    --fg-tooltip: var(--ink-80);

    /* popup panel */
    /* classic */
    --bg-popup-cell-1: hsla(261, 0%, 93%, 1);
    /* fenix */
    --popup-power-ink: var(--blue-50);
    --popup-power-disabled-ink: var(--light-gray-70);
    --popup-power-ink-hover: var(--blue-60);
    --bg-popup-cell-2: var(--light-gray-30);
    --bg-popup-cell-label-filter: opacity(40%);
    --fg-popup-cell-cname: hsla(240, 100%, 40%, 1);
    --bg-popup-cell-allow: hsla(120, 40%, 75%, 1);
    --bg-popup-cell-allow-own: hsla(120, 100%, 30%, 1);
    --bg-popup-cell-noop: hsla(0, 0%, 75%, 1);
    --bg-popup-cell-noop-own: hsla(0, 0%, 45%, 1);
    --bg-popup-cell-block: hsla(0, 50%, 80%, 1);
    --bg-popup-cell-block-own: hsla(0, 100%, 40%, 1);
    --bg-popup-cell-label-mixed: hsla(45, 100%, 38%, 1);
    --popup-icon-x-ink: var(--red-60);
}

/**
    Use slightly darker inks on lower pixel-density devices to improve
    contrast.
*/
:root:not(.hidpi) {
    --default-ink: var(--ink-90);
    --button-ink: var(--ink-90);
    --fieldset-header-ink: var(--ink-50);
    --link-ink: var(--violet-80);
}

/**
    Source for color-blind color scheme from https://github.com/WyohKnott:
      https://github.com/chrisaljoudi/uBlock/issues/467#issuecomment-95177219
 */
:root.colorBlind {
    --bg-popup-cell-allow: hsla(42, 100%, 80%, 1);
    --bg-popup-cell-allow-own: hsla(42, 100%, 50%, 1);
    --bg-popup-cell-noop: hsla(0, 0%, 75%, 1);
    --bg-popup-cell-noop-own: hsla(0, 0%, 45%, 1);
    --bg-popup-cell-block: hsla(230, 25%, 75%, 1);
    --bg-popup-cell-block-own: hsla(230, 100%, 25%, 1);
    --bg-popup-cell-label-mixed: hsla(25, 100%, 50%, 1);
}

/**
<<<<<<< HEAD
    Default dark theme starts here.
    Useful reference:
      https://material.io/design/color/dark-theme.html
*/
=======
    Default dark theme starts here

    Assign a default background color if dark mode is enabled -- hopefully
    this will avoid flashes of white background until the document's own CSS
    overrides the default color value below.
    https://github.com/uBlockOrigin/uBlock-issues/issues/1027#issuecomment-629641072
*/

@media (prefers-color-scheme: dark) {
    body {
        background-color: var(--dark-gray-90);
    }
}

>>>>>>> 481f0b44
:root.dark {
    --default-ink: var(--light-gray-10);
    --default-ink-a4: var(--light-gray-10-a4);
    --default-surface: var(--dark-gray-90);
    --default-surface-hover: var(--dark-gray-50);
    --button-ink: var(--default-ink);
    --button-surface: var(--light-gray-10-a12);
    --button-surface-hover: var(--light-gray-10-a16);
    --checkbox-ink: var(--default-ink);
    --checkbox-checked-ink: #bb86fc;
    --dashboard-bar-shadow:
        0px 0px 0px 1px var(--default-ink-a4);
    --dashboard-tab-active-ink: #bb86fc;
    --fieldset-header-ink: var(--light-gray-30);
    --hor-separator-color: var(--dark-gray-50);
    --link-ink: #bb86fc;

    --bg-popup-cell-2: var(--dark-gray-50);
}

:root.dark.colorBlind {
}<|MERGE_RESOLUTION|>--- conflicted
+++ resolved
@@ -186,12 +186,6 @@
 }
 
 /**
-<<<<<<< HEAD
-    Default dark theme starts here.
-    Useful reference:
-      https://material.io/design/color/dark-theme.html
-*/
-=======
     Default dark theme starts here
 
     Assign a default background color if dark mode is enabled -- hopefully
@@ -206,7 +200,6 @@
     }
 }
 
->>>>>>> 481f0b44
 :root.dark {
     --default-ink: var(--light-gray-10);
     --default-ink-a4: var(--light-gray-10-a4);
